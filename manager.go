package grid

import (
<<<<<<< HEAD
	"bytes"
=======
	"encoding/json"
>>>>>>> 6cc6b1bf
	"fmt"
	"log"
	"os"
	"time"
)

type Health int

const (
	Active Health = iota
	Timeout
)

type Peer struct {
	Rank       Rank
	Name       string
	Health     Health
	LastPongTs int64
}

func newPeer(id string, r Rank, h Health, lastpong int64) *Peer {
	return &Peer{Name: id, Rank: r, Health: h, LastPongTs: lastpong}
}

type GridState struct {
	Term    uint32
	Version uint32
	Peers   map[string]*Peer
}

func (g *GridState) String() string {
<<<<<<< HEAD
	var buf bytes.Buffer
	buf.WriteString(fmt.Sprintf("[term:%v, ver:%v, ", g.Term, g.Version))
	buf.WriteString("peers:[ \n")
	for _, peer := range g.Peers {
		buf.WriteString(fmt.Sprintf("   peer:[peerid:%s health:%d pongts:%d peerrank:%d] \n", peer.Name, peer.Health, peer.LastPongTs, peer.Rank))
	}
	buf.WriteString("]] ")
	return buf.String()
}

type Manager struct {
	term            uint32
	name            string
	rank            Rank
	gstate          *GridState
	in              <-chan Event
	out             chan<- Event
	exit            <-chan bool
	topic           string
	expectedPeerCnt int
	ops             map[string]*op
}

func NewManager(id int, topic string, expectedPeerCnt int) *Manager {
	name := buildName(id)

=======
	b, err := json.Marshal(g)
	if err != nil {
		return ""
	}
	return string(b)
}

type Manager struct {
	term               uint32
	Name               string
	rank               Rank
	gstate             *GridState
	in                 <-chan Event
	out                chan Event
	exit               <-chan bool
	id                 int
	topic              string
	HeartTimeout       int64 //override-able
	lastEmittedVersion uint32
	expectedPeerCnt    int
}

func NewManager(id int, topic string, expectedPeerCnt int) *Manager {
	name := buildPeerId(id)
	out := make(chan Event, 2)
>>>>>>> 6cc6b1bf
	gridState := &GridState{Term: 0, Peers: make(map[string]*Peer)}
	gridState.Peers[name] = newPeer(name, Follower, Active, time.Now().Unix())

	return &Manager{
<<<<<<< HEAD
		term:            0,
		name:            name,
		gstate:          gridState,
		topic:           topic,
		expectedPeerCnt: expectedPeerCnt,
	}
}

func (m *Manager) startStateMachine(in <-chan Event, exit <-chan bool) <-chan Event {
	out := make(chan Event, 0)
=======
		term:               0,
		Name:               name,
		rank:               Follower,
		gstate:             gridState,
		in:                 nil,
		out:                out,
		exit:               nil,
		id:                 id,
		topic:              topic,
		HeartTimeout:       HeartTimeout,
		lastEmittedVersion: 0,
		expectedPeerCnt:    expectedPeerCnt,
	}
}

func (m *Manager) Events() <-chan Event {
	return m.out
}

func (m *Manager) startStateMachine(in <-chan Event, exit <-chan bool) {
	m.in = in
	m.exit = exit
>>>>>>> 6cc6b1bf
	go func() {
		defer close(out)
		m.in = in
		m.out = out
		m.exit = exit
		m.stateMachine()
	}()
	return out
}

func (m *Manager) stateMachine() {
	ticker := time.NewTicker(TickMillis * time.Millisecond)
	defer ticker.Stop()

	lasthearbeat := time.Now().Unix()

	for {
		select {
		case <-m.exit:
			return
		case now := <-ticker.C:

			if now.Unix()-lasthearbeat > HeartTimeout {
				m.rank = Follower
			}

			if m.rank != Leader {
				continue
			}

			//We never mutate our state directly, it needs to be written into the append log, and read back
			//  just like everyone else.   Just in case we try to emit the log after we've lost an election

			m.gstate.Term = m.term

			gstateChanged := false
			activePeerCnt := 0
			timedOuthosts := 0

			for _, peer := range m.gstate.Peers { // Update health states
				if now.Unix()-peer.LastPongTs > HeartTimeout && peer.Health != Timeout {
					// Update peers that have timed out.
					log.Printf("grid: manager %v: peer[%v] transitioned from Health[%v -> %v]", m.name, peer.Name, peer.Health, Timeout)
					peer.Health = Timeout
					gstateChanged = true
<<<<<<< HEAD
=======
					timedOuthosts++
					log.Printf("statemachine:peer[%v] transitioned from Health[%v -> %v]", peer.PeerId, oldHealth, peer.Health)
>>>>>>> 6cc6b1bf
					//TODO Take any actions we need to when a hosts first goes into Timeout state
				} else if now.Unix()-peer.LastPongTs > HeartTimeout {
					// This block will get call for timeout hosts who have been in that state more than one tick.
					// Do we need this for correctness?
				} else if now.Unix()-peer.LastPongTs <= HeartTimeout && peer.Health == Timeout {
					// Update peer that are now active.
					log.Printf("grid: manager %v: peer[%v] transitioned from Health[%v -> %v]", m.name, peer.Name, peer.Health, Active)
					peer.Health = Active
					gstateChanged = true
					activePeerCnt++
				} else if peer.Health == Active {
					// Look for active peers.
					activePeerCnt++
				}

<<<<<<< HEAD
				// Demote anyone who isn't me.
				if peer.Rank == Leader && peer.Name != m.name {
					peer.Rank = Follower
					gstateChanged = true
				} else if peer.Rank != Leader && peer.Name == m.name {
					m.gstate.Peers[m.name].Rank = Leader
=======
				//Demote any one who isn't me
				if peer.Rank == Leader && peer.PeerId != m.Name {
					peer.Rank = Follower
					gstateChanged = true
				} else if peer.Rank != Leader && peer.PeerId == m.Name {
					m.gstate.Peers[m.Name].Rank = Leader
>>>>>>> 6cc6b1bf
					gstateChanged = true
				}
			}

			if gstateChanged && activePeerCnt == m.expectedPeerCnt {
				m.gstate.Version++
<<<<<<< HEAD
				log.Printf("grid: manager %v: emitting new state; \ngstate:%s ", m.name, m.gstate)
=======
				//log.Printf("statemachine: emitting new state. leader-name:%s \ngstate:%s ", m.Name, m.gstate.String())

				//TODO generate the func schedule.

				m.out <- NewWritable(m.topic, Key, &CmdMesg{Data: *m.gstate})
				m.lastEmittedVersion = m.gstate.Version
			} else if timedOuthosts > 0 && activePeerCnt+timedOuthosts == m.expectedPeerCnt {
				m.gstate.Version++
				//log.Printf("statemachine: We have lost hosts in the grid, emitting new state. leader-name:%s \ngstate:%s ", m.Name, m.gstate.String())

				//TODO generate the func schedule.  //For now do we just shut down all work???

>>>>>>> 6cc6b1bf
				m.out <- NewWritable(m.topic, Key, &CmdMesg{Data: *m.gstate})
			}

		case event := <-m.in:
			var cmdmsg *CmdMesg

			// Extract command message.
			switch msg := event.Message().(type) {
			case *CmdMesg:
				cmdmsg = msg
			default:
				continue
			}

			// Check for type of message.
			switch data := cmdmsg.Data.(type) {
			case Ping:
				lasthearbeat = time.Now().Unix()
<<<<<<< HEAD
				// log.Printf("ping:[%v] rank:%v cterm:%v myname:%v ", data, m.rank, m.term, m.name)
				if data.Term < m.term {
					log.Printf("gird: manager %v: ping: term mismatch", m.name)
=======
				//log.Printf("ping:[%v] rank:%v cterm:%v myname:%v ", data, m.rank, m.term, m.Name)
				if data.Term < m.term {
					log.Printf("ping[%v]: term mismatch. rank:%v cterm:%v myname:%v ", data, m.rank, m.term, m.Name)
>>>>>>> 6cc6b1bf
					continue
				}
				m.term = data.Term

<<<<<<< HEAD
				if data.Leader == m.name {
					log.Printf("grid: manager %v: ping: I'm a leader; term=%d", m.name, m.term)
					m.rank = Leader
				} else {
					log.Printf("grid: manager %v: ping: I'm a follower; term=%d", m.name, m.term)
					m.gstate.Peers[m.name].Rank = Follower
=======
				if data.Leader == m.Name {
					//log.Printf("ping: Im a leader. term=%d", m.term)
					m.rank = Leader
				} else {
					//log.Printf("ping: Im a follower. term=%d", m.term)
					m.gstate.Peers[m.Name].Rank = Follower
>>>>>>> 6cc6b1bf
					m.rank = Follower
					m.out <- NewWritable(m.topic, Key, newPong(m.Name, data.Term))
				}
			case Pong:
<<<<<<< HEAD
				// log.Printf("pong:[%v] rank:%v cterm:%v", data, m.rank, m.term)
				if data.Term < m.term {
=======
				//log.Printf("pong:[%v] rank:%v cterm:%v", data, m.rank, m.term)
				if data.Term != m.term { // not sure if the should be < instead of !=
>>>>>>> 6cc6b1bf
					continue
				}
				if _, ok := m.gstate.Peers[data.Follower]; !ok && m.rank == Leader {
					// Only the leader can add new peers.
					m.gstate.Peers[data.Follower] = newPeer(data.Follower, Follower, Active, time.Now().Unix())
				}
			case GridState:
<<<<<<< HEAD
				// log.Printf("gridstate: name:%v rank:%v cterm:%v newgstate[%v] currgstate:[%v]  ", m.name, m.rank, m.term, data.String(), oldGstate.String())
				//TODO For now I'm going to allow duplicate versions to be re-processed,
				// otherwise the leader would reject the new state.  I think I need to rework the code so that the code above works on a copy until its received
				if data.Version < m.gstate.Version {
					log.Printf("warning: grid: manager %v: gstate: got a new gstate with an old version; oldgs:%v \nnewgs:%v ", m.name, m.gstate, data)
=======
				oldGstate := m.gstate
				//log.Printf("gridstate: name:%v rank:%v cterm:%v newgstate[%v] currgstate:[%v]  ", m.Name, m.rank, m.term, data.String(), oldGstate.String())
				if data.Version < m.gstate.Version {
					//TODO For now I'm going to allow duplicate versions to be re-processed,
					// otherwise the leader would reject the new state.  I think I need to rework the code so that the code above works on a copy until its received

					log.Printf("Warning: gstate: Got a new gstate with an old or matching version. name:%v oldgs:%v \nnewgs:%v ", m.Name, oldGstate.String(), data.String())
>>>>>>> 6cc6b1bf
					continue
				}
				if data.Term < m.term {
<<<<<<< HEAD
					log.Printf("warning: grid: manager %v: gstate: got a new gstate with an old term; oldgs:%v \nnewgs:%v ", m.name, m.gstate, data)
=======
					log.Printf("Warning: gstate: Got a new gstate from an old election term. name:%v oldgs:%v \nnewgs:%v ", m.Name, oldGstate.String(), data.String())
>>>>>>> 6cc6b1bf
					continue
				}
				m.gstate = &data
<<<<<<< HEAD
				// Act on my part of the state, do Func schedule for m.gstate.Peers[m.name].
			default:
				// Ignore other command messages.
=======

				//act on my part of the state
				// Do Func schedule for m.gstate.Peers[m.Name]

			default:
				log.Printf("Unknown message: msg:%v term:%v rank:%v name:%v", cmdmsg, m.term, m.rank, m.Name)
>>>>>>> 6cc6b1bf
			}
		}
	}
}

func buildName(id int) string {
	host, err := os.Hostname()
	if err != nil {
		log.Printf("grid: failed to aquire the peer's hostname: %v", err)
	}

	return fmt.Sprintf("%v-%v-%v", host, os.Getpid(), id)
}<|MERGE_RESOLUTION|>--- conflicted
+++ resolved
@@ -1,11 +1,7 @@
 package grid
 
 import (
-<<<<<<< HEAD
-	"bytes"
-=======
 	"encoding/json"
->>>>>>> 6cc6b1bf
 	"fmt"
 	"log"
 	"os"
@@ -37,34 +33,6 @@
 }
 
 func (g *GridState) String() string {
-<<<<<<< HEAD
-	var buf bytes.Buffer
-	buf.WriteString(fmt.Sprintf("[term:%v, ver:%v, ", g.Term, g.Version))
-	buf.WriteString("peers:[ \n")
-	for _, peer := range g.Peers {
-		buf.WriteString(fmt.Sprintf("   peer:[peerid:%s health:%d pongts:%d peerrank:%d] \n", peer.Name, peer.Health, peer.LastPongTs, peer.Rank))
-	}
-	buf.WriteString("]] ")
-	return buf.String()
-}
-
-type Manager struct {
-	term            uint32
-	name            string
-	rank            Rank
-	gstate          *GridState
-	in              <-chan Event
-	out             chan<- Event
-	exit            <-chan bool
-	topic           string
-	expectedPeerCnt int
-	ops             map[string]*op
-}
-
-func NewManager(id int, topic string, expectedPeerCnt int) *Manager {
-	name := buildName(id)
-
-=======
 	b, err := json.Marshal(g)
 	if err != nil {
 		return ""
@@ -73,74 +41,39 @@
 }
 
 type Manager struct {
-	term               uint32
-	Name               string
-	rank               Rank
-	gstate             *GridState
-	in                 <-chan Event
-	out                chan Event
-	exit               <-chan bool
-	id                 int
-	topic              string
-	HeartTimeout       int64 //override-able
-	lastEmittedVersion uint32
-	expectedPeerCnt    int
-}
-
-func NewManager(id int, topic string, expectedPeerCnt int) *Manager {
-	name := buildPeerId(id)
-	out := make(chan Event, 2)
->>>>>>> 6cc6b1bf
+	term    uint32
+	name    string
+	rank    Rank
+	gstate  *GridState
+	topic   string
+	peercnt int
+	ops     map[string]*op
+}
+
+func NewManager(id int, topic string, peercnt int) *Manager {
+	name := buildPeerName(id)
 	gridState := &GridState{Term: 0, Peers: make(map[string]*Peer)}
 	gridState.Peers[name] = newPeer(name, Follower, Active, time.Now().Unix())
 
 	return &Manager{
-<<<<<<< HEAD
-		term:            0,
-		name:            name,
-		gstate:          gridState,
-		topic:           topic,
-		expectedPeerCnt: expectedPeerCnt,
+		term:    0,
+		name:    name,
+		gstate:  gridState,
+		topic:   topic,
+		peercnt: peercnt,
 	}
 }
 
 func (m *Manager) startStateMachine(in <-chan Event, exit <-chan bool) <-chan Event {
-	out := make(chan Event, 0)
-=======
-		term:               0,
-		Name:               name,
-		rank:               Follower,
-		gstate:             gridState,
-		in:                 nil,
-		out:                out,
-		exit:               nil,
-		id:                 id,
-		topic:              topic,
-		HeartTimeout:       HeartTimeout,
-		lastEmittedVersion: 0,
-		expectedPeerCnt:    expectedPeerCnt,
-	}
-}
-
-func (m *Manager) Events() <-chan Event {
-	return m.out
-}
-
-func (m *Manager) startStateMachine(in <-chan Event, exit <-chan bool) {
-	m.in = in
-	m.exit = exit
->>>>>>> 6cc6b1bf
+	out := make(chan Event)
 	go func() {
 		defer close(out)
-		m.in = in
-		m.out = out
-		m.exit = exit
-		m.stateMachine()
+		m.stateMachine(in, out, exit)
 	}()
 	return out
 }
 
-func (m *Manager) stateMachine() {
+func (m *Manager) stateMachine(in <-chan Event, out chan<- Event, exit <-chan bool) {
 	ticker := time.NewTicker(TickMillis * time.Millisecond)
 	defer ticker.Stop()
 
@@ -148,7 +81,7 @@
 
 	for {
 		select {
-		case <-m.exit:
+		case <-exit:
 			return
 		case now := <-ticker.C:
 
@@ -175,15 +108,9 @@
 					log.Printf("grid: manager %v: peer[%v] transitioned from Health[%v -> %v]", m.name, peer.Name, peer.Health, Timeout)
 					peer.Health = Timeout
 					gstateChanged = true
-<<<<<<< HEAD
-=======
 					timedOuthosts++
-					log.Printf("statemachine:peer[%v] transitioned from Health[%v -> %v]", peer.PeerId, oldHealth, peer.Health)
->>>>>>> 6cc6b1bf
-					//TODO Take any actions we need to when a hosts first goes into Timeout state
 				} else if now.Unix()-peer.LastPongTs > HeartTimeout {
-					// This block will get call for timeout hosts who have been in that state more than one tick.
-					// Do we need this for correctness?
+					// Don't log over and over that a peer is timed out.
 				} else if now.Unix()-peer.LastPongTs <= HeartTimeout && peer.Health == Timeout {
 					// Update peer that are now active.
 					log.Printf("grid: manager %v: peer[%v] transitioned from Health[%v -> %v]", m.name, peer.Name, peer.Health, Active)
@@ -195,47 +122,29 @@
 					activePeerCnt++
 				}
 
-<<<<<<< HEAD
-				// Demote anyone who isn't me.
+				//Demote any one who isn't me
 				if peer.Rank == Leader && peer.Name != m.name {
 					peer.Rank = Follower
 					gstateChanged = true
 				} else if peer.Rank != Leader && peer.Name == m.name {
 					m.gstate.Peers[m.name].Rank = Leader
-=======
-				//Demote any one who isn't me
-				if peer.Rank == Leader && peer.PeerId != m.Name {
-					peer.Rank = Follower
-					gstateChanged = true
-				} else if peer.Rank != Leader && peer.PeerId == m.Name {
-					m.gstate.Peers[m.Name].Rank = Leader
->>>>>>> 6cc6b1bf
-					gstateChanged = true
-				}
-			}
-
-			if gstateChanged && activePeerCnt == m.expectedPeerCnt {
+					gstateChanged = true
+				}
+			}
+
+			if gstateChanged && activePeerCnt == m.peercnt {
 				m.gstate.Version++
-<<<<<<< HEAD
 				log.Printf("grid: manager %v: emitting new state; \ngstate:%s ", m.name, m.gstate)
-=======
-				//log.Printf("statemachine: emitting new state. leader-name:%s \ngstate:%s ", m.Name, m.gstate.String())
-
-				//TODO generate the func schedule.
-
-				m.out <- NewWritable(m.topic, Key, &CmdMesg{Data: *m.gstate})
-				m.lastEmittedVersion = m.gstate.Version
-			} else if timedOuthosts > 0 && activePeerCnt+timedOuthosts == m.expectedPeerCnt {
+				// Everyone should be told to start, emit state as such.
+				out <- NewWritable(m.topic, Key, &CmdMesg{Data: *m.gstate})
+			} else if timedOuthosts > 0 && activePeerCnt+timedOuthosts == m.peercnt {
 				m.gstate.Version++
-				//log.Printf("statemachine: We have lost hosts in the grid, emitting new state. leader-name:%s \ngstate:%s ", m.Name, m.gstate.String())
-
-				//TODO generate the func schedule.  //For now do we just shut down all work???
-
->>>>>>> 6cc6b1bf
-				m.out <- NewWritable(m.topic, Key, &CmdMesg{Data: *m.gstate})
-			}
-
-		case event := <-m.in:
+				log.Printf("grid: manager %v: emitting new state; \ngstate:%s ", m.name, m.gstate)
+				// Everyone should be told to stop, emit state as such.
+				out <- NewWritable(m.topic, Key, &CmdMesg{Data: *m.gstate})
+			}
+
+		case event := <-in:
 			var cmdmsg *CmdMesg
 
 			// Extract command message.
@@ -250,45 +159,25 @@
 			switch data := cmdmsg.Data.(type) {
 			case Ping:
 				lasthearbeat = time.Now().Unix()
-<<<<<<< HEAD
 				// log.Printf("ping:[%v] rank:%v cterm:%v myname:%v ", data, m.rank, m.term, m.name)
 				if data.Term < m.term {
-					log.Printf("gird: manager %v: ping: term mismatch", m.name)
-=======
-				//log.Printf("ping:[%v] rank:%v cterm:%v myname:%v ", data, m.rank, m.term, m.Name)
-				if data.Term < m.term {
-					log.Printf("ping[%v]: term mismatch. rank:%v cterm:%v myname:%v ", data, m.rank, m.term, m.Name)
->>>>>>> 6cc6b1bf
+					log.Printf("gird: manager %v: ping: term mismatch: rank: %v cterm: %v", m.name, m.rank, m.term)
 					continue
 				}
 				m.term = data.Term
 
-<<<<<<< HEAD
 				if data.Leader == m.name {
 					log.Printf("grid: manager %v: ping: I'm a leader; term=%d", m.name, m.term)
 					m.rank = Leader
 				} else {
 					log.Printf("grid: manager %v: ping: I'm a follower; term=%d", m.name, m.term)
 					m.gstate.Peers[m.name].Rank = Follower
-=======
-				if data.Leader == m.Name {
-					//log.Printf("ping: Im a leader. term=%d", m.term)
-					m.rank = Leader
-				} else {
-					//log.Printf("ping: Im a follower. term=%d", m.term)
-					m.gstate.Peers[m.Name].Rank = Follower
->>>>>>> 6cc6b1bf
 					m.rank = Follower
-					m.out <- NewWritable(m.topic, Key, newPong(m.Name, data.Term))
+					out <- NewWritable(m.topic, Key, newPong(m.name, data.Term))
 				}
 			case Pong:
-<<<<<<< HEAD
 				// log.Printf("pong:[%v] rank:%v cterm:%v", data, m.rank, m.term)
 				if data.Term < m.term {
-=======
-				//log.Printf("pong:[%v] rank:%v cterm:%v", data, m.rank, m.term)
-				if data.Term != m.term { // not sure if the should be < instead of !=
->>>>>>> 6cc6b1bf
 					continue
 				}
 				if _, ok := m.gstate.Peers[data.Follower]; !ok && m.rank == Leader {
@@ -296,50 +185,27 @@
 					m.gstate.Peers[data.Follower] = newPeer(data.Follower, Follower, Active, time.Now().Unix())
 				}
 			case GridState:
-<<<<<<< HEAD
 				// log.Printf("gridstate: name:%v rank:%v cterm:%v newgstate[%v] currgstate:[%v]  ", m.name, m.rank, m.term, data.String(), oldGstate.String())
 				//TODO For now I'm going to allow duplicate versions to be re-processed,
 				// otherwise the leader would reject the new state.  I think I need to rework the code so that the code above works on a copy until its received
 				if data.Version < m.gstate.Version {
 					log.Printf("warning: grid: manager %v: gstate: got a new gstate with an old version; oldgs:%v \nnewgs:%v ", m.name, m.gstate, data)
-=======
-				oldGstate := m.gstate
-				//log.Printf("gridstate: name:%v rank:%v cterm:%v newgstate[%v] currgstate:[%v]  ", m.Name, m.rank, m.term, data.String(), oldGstate.String())
-				if data.Version < m.gstate.Version {
-					//TODO For now I'm going to allow duplicate versions to be re-processed,
-					// otherwise the leader would reject the new state.  I think I need to rework the code so that the code above works on a copy until its received
-
-					log.Printf("Warning: gstate: Got a new gstate with an old or matching version. name:%v oldgs:%v \nnewgs:%v ", m.Name, oldGstate.String(), data.String())
->>>>>>> 6cc6b1bf
 					continue
 				}
 				if data.Term < m.term {
-<<<<<<< HEAD
 					log.Printf("warning: grid: manager %v: gstate: got a new gstate with an old term; oldgs:%v \nnewgs:%v ", m.name, m.gstate, data)
-=======
-					log.Printf("Warning: gstate: Got a new gstate from an old election term. name:%v oldgs:%v \nnewgs:%v ", m.Name, oldGstate.String(), data.String())
->>>>>>> 6cc6b1bf
 					continue
 				}
 				m.gstate = &data
-<<<<<<< HEAD
 				// Act on my part of the state, do Func schedule for m.gstate.Peers[m.name].
 			default:
 				// Ignore other command messages.
-=======
-
-				//act on my part of the state
-				// Do Func schedule for m.gstate.Peers[m.Name]
-
-			default:
-				log.Printf("Unknown message: msg:%v term:%v rank:%v name:%v", cmdmsg, m.term, m.rank, m.Name)
->>>>>>> 6cc6b1bf
 			}
 		}
 	}
 }
 
-func buildName(id int) string {
+func buildPeerName(id int) string {
 	host, err := os.Hostname()
 	if err != nil {
 		log.Printf("grid: failed to aquire the peer's hostname: %v", err)
