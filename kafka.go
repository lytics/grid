--- conflicted
+++ resolved
@@ -35,11 +35,7 @@
 	}()
 }
 
-<<<<<<< HEAD
-func StartTopicReader(topic string, sharedClient *sarama.Client, clientConfig *KafkaConfig, newdec func(io.Reader) Decoder) <-chan Event {
-=======
 func startTopicReader(topic string, client *sarama.Client, newdec func(io.Reader) Decoder) <-chan Event {
->>>>>>> 6f3aa222
 
 	// Consumers read from the real topic and push data
 	// into the out channel.
