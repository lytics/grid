--- conflicted
+++ resolved
@@ -37,14 +37,6 @@
 // Client for grid-actors or non-actors to make requests to grid-actors.
 // The client can be used by multiple go-routines.
 type Client struct {
-<<<<<<< HEAD
-	mu               sync.Mutex
-	cfg              ClientCfg
-	registry         *registry.Registry
-	addresses        map[string]string
-	clientsAndConns  map[string]*clientAndConn
-	preferredEncoder int32
-=======
 	mu              sync.Mutex
 	cfg             ClientCfg
 	registry        *registry.Registry
@@ -52,7 +44,6 @@
 	clientsAndConns map[string]*clientAndConn
 	// Test hook.
 	cs *clientStats
->>>>>>> c51c0e9d
 }
 
 // NewClient using the given etcd client and configuration.
@@ -65,16 +56,11 @@
 	}
 	r.Timeout = cfg.Timeout
 
-	if cfg.CodecLookup == nil {
-		cfg.CodecLookup = codec.Registry() //default registry
-	}
-
 	return &Client{
-		cfg:              cfg,
-		registry:         r,
-		addresses:        make(map[string]string),
-		clientsAndConns:  make(map[string]*clientAndConn),
-		preferredEncoder: 0, //TODO REPLACE with registory lookup
+		cfg:             cfg,
+		registry:        r,
+		addresses:       make(map[string]string),
+		clientsAndConns: make(map[string]*clientAndConn),
 	}, nil
 }
 
@@ -121,9 +107,7 @@
 		Ver:      Delivery_V1,
 		Data:     buf.Bytes(),
 		Receiver: nsReceiver,
-		Encoder:  c.preferredEncoder,
-	}
-
+	}
 	var res *Delivery
 	retry.X(3, 1*time.Second, func() bool {
 		var client WireClient
