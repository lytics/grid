package grid

import (
	"context"
	"fmt"
<<<<<<< HEAD
	"log"
=======
	"io"
>>>>>>> 3e3ac274
	"net"
	"runtime/debug"
	"strings"
	"sync"
	"time"

	etcdv3 "github.com/coreos/etcd/clientv3"
	"github.com/lytics/grid/grid.v3/codec"
	"github.com/lytics/grid/grid.v3/registry"
	netcontext "golang.org/x/net/context"
	"google.golang.org/grpc"
)

const (
	contextKey = "grid-context-key-xboKEsHA26"
)

type contextVal struct {
	server    *Server
	actorID   string
	actorName string
}

// Server of a grid.
type Server struct {
	mu        sync.Mutex
	ctx       context.Context
	cancel    func()
	cfg       ServerCfg
	etcd      *etcdv3.Client
	grpc      *grpc.Server
	stop      sync.Once
	fatalErr  chan error
	finalErr  error
	actors    map[string]MakeActor
	registry  *registry.Registry
	mailboxes map[string]*Mailbox
}

// NewServer for the grid. The namespace must contain only characters
// in the set: [a-zA-Z0-9-_] and no other.
func NewServer(etcd *etcdv3.Client, cfg ServerCfg) (*Server, error) {
	setServerCfgDefaults(&cfg)

	if !isNameValid(cfg.Namespace) {
		return nil, ErrInvalidNamespace
	}
	if etcd == nil {
		return nil, ErrInvalidEtcd
	}
	return &Server{
		cfg:      cfg,
		etcd:     etcd,
		grpc:     grpc.NewServer(),
		actors:   map[string]MakeActor{},
		fatalErr: make(chan error, 1),
	}, nil
}

// RegisterDef of an actor. When a ActorStart message is sent to
// a peer it will use the registered definitions to make and run
// the actor. If an actor with actorType "leader" is registered
// it will be started automatically when the Serve method is
// called.
func (s *Server) RegisterDef(actorType string, f MakeActor) {
	s.mu.Lock()
	defer s.mu.Unlock()

	s.actors[actorType] = f
}

// Context of the server, when it reports done the
// server is trying to shutdown. Actors automatically
// get this context, non-actors using mailboxes bound
// to this server should monitor this context to know
// when the server is trying to exit.
func (s *Server) Context() context.Context {
	return s.ctx
}

// Serve the grid on the listener. The listener address type must be
// net.TCPAddr, otherwise an error will be returned.
func (s *Server) Serve(lis net.Listener) error {
	// Create a registry client, through which other
	// entities like peers, actors, and mailboxes
	// will be discovered.
	r, err := registry.New(s.etcd)
	if err != nil {
		return err
	}
	s.registry = r
	s.registry.Timeout = s.cfg.Timeout
	s.registry.LeaseDuration = s.cfg.LeaseDuration

	// Set registry logger.
	if s.cfg.Logger != nil {
		r.Logger = s.cfg.Logger
	}

	// Create a context that each actor this leader creates
	// will receive. When the server is stopped, it will
	// call the cancel function, which should cause all the
	// actors it is responsible for to shutdown.
	ctx, cancel := context.WithCancel(context.Background())
	ctx = context.WithValue(ctx, contextKey, &contextVal{
		server: s,
	})
	s.ctx = ctx
	s.cancel = cancel

	// Start the registry and monitor that it is
	// running correctly.
	err = s.monitorRegistry(lis.Addr())
	if err != nil {
		return err
	}

	// Peer's name is the registry's name.
	name := s.registry.Registry()

	// Namespaced name, which just includes the namespace.
	nsName, err := namespaceName(Peers, s.cfg.Namespace, name)
	if err != nil {
		return err
	}

	// Register the namespace name, other peers can search
	// for this to discover each other.
	timeoutC, cancel := context.WithTimeout(ctx, s.cfg.Timeout)
	err = s.registry.Register(timeoutC, nsName)
	cancel()
	if err != nil {
		return err
	}

	// Create the mailboxes map.
	s.mu.Lock()
	s.mailboxes = make(map[string]*Mailbox)
	s.mu.Unlock()

	// Start a mailbox, this is critical because starting
	// actors in a grid is just done via a normal request
	// sending the message ActorDef to a listening peer's
	// mailbox.
	mailbox, err := NewMailbox(s, name, 100)
	if err != nil {
		return err
	}
	go s.runMailbox(mailbox)

	// Start the leader actor, and monitor, ie: make sure
	// that it's running.
	s.monitorLeader()

	// Monitor for fatal errors.
	s.monitorFatalErrors()

	// gRPC dance to start the gRPC server. The Serve
	// method blocks still stopped via a call to Stop.
	RegisterWireServer(s.grpc, s)
	err = s.grpc.Serve(lis)
	// Something in gRPC returns the "use of..." error
	// message even though it stopped fine. Catch that
	// error and don't pass it up.
	if err != nil && !strings.Contains(err.Error(), "use of closed network connection") {
		return err
	}

	// Return the final error state, which
	// could be set by other locations.
	return s.getFinalErr()
}

// Stop the server, blocking until all mailboxes registered with
// this server have called their close method.
func (s *Server) Stop() {
	zeroMailboxes := func() bool {
		s.mu.Lock()
		defer s.mu.Unlock()
		return len(s.mailboxes) == 0
	}

	s.stop.Do(func() {
		if s.cancel == nil {
			return
		}
		s.cancel()

		t0 := time.Now()
		for {
			time.Sleep(200 * time.Millisecond)
			if zeroMailboxes() {
				break
			}
			if time.Now().Sub(t0) > 20*time.Second {
				t0 = time.Now()
				for _, mailbox := range s.mailboxes {
					s.logf("%v: waiting for mailbox to close: %v", s.cfg.Namespace, mailbox)
				}
			}
		}

		s.registry.Stop()
		s.grpc.Stop()
	})
}

// Process a request and return a response. Implements the interface for
// gRPC definition of the wire service. Consider this a private method.
func (s *Server) Process(c netcontext.Context, d *Delivery) (*Delivery, error) {
	getMailbox := func() (*Mailbox, bool) {
		s.mu.Lock()
		defer s.mu.Unlock()
		m, ok := s.mailboxes[d.Receiver]
		return m, ok
	}

	mailbox, ok := getMailbox()
	if !ok {
		return nil, ErrUnknownMailbox
	}

	// Decode the request into an actual
	// type.
	env := &envelope{}
	envCodec := codec.Registry().GetCodec(env) //TODO make this a field on the server (s.envelopeCodec) to avoid look up for each message
	if err := envCodec.Unmarshal(d.Data, env); err != nil {
		return nil, err
	}

	req := newRequest(c, env.Msg)

	// Send the filled envelope to the actual
	// receiver. Also note that the receiver
	// can stop listenting when it wants, so
	// some defualt or timeout always needs
	// to exist here.
	select {
	case mailbox.c <- req:
	default:
		return nil, ErrReceiverBusy
	}

	// Wait for the receiver to send back a
	// reply, or the context to finish.
	select {
	case <-c.Done():
		return nil, ErrContextFinished
	case fail := <-req.failure:
		return nil, fail
	case data := <-req.response:
		return &Delivery{
			Data: data,
		}, nil
	}
}

// runMailbox for this server.
func (s *Server) runMailbox(mailbox *Mailbox) {
	defer mailbox.Close()
	for {
		select {
		case <-s.ctx.Done():
			return
		case req := <-mailbox.C:
			switch msg := req.Msg().(type) {
			case *ActorStart:
				err := s.startActorC(req.Context(), msg)
				if err != nil {
					req.Respond(err)
				} else {
					req.Ack()
				}
			}
		}
	}
}

// monitorFatalErrors and stop the server if one occurs.
func (s *Server) monitorFatalErrors() {
	go func() {
		for {
			select {
			case <-s.ctx.Done():
				return
			case err := <-s.fatalErr:
				if err != nil {
					s.putFinalErr(err)
					s.Stop()
				}
			}
		}
	}()
}

// monitorRegistry for errors in the background.
func (s *Server) monitorRegistry(addr net.Addr) error {
	regFaults, err := s.registry.Start(addr)
	if err != nil {
		return err
	}
	go func() {
		select {
		case <-s.ctx.Done():
			return
		case err := <-regFaults:
			s.reportFatalError(err)
		}
	}()
	return nil
}

// monitorLeader starts a leader and keeps tyring to start
// a leader thereafter. If the leader should die on any
// host then some peer will eventually have it start again.
func (s *Server) monitorLeader() {
	startLeader := func() error {
		var err error
		for i := 0; i < 6; i++ {
			select {
			case <-s.ctx.Done():
				return nil
			default:
			}
			time.Sleep(1 * time.Second)
			err = s.startActor(s.cfg.Timeout, &ActorStart{Name: "leader", Type: "leader"})
			if err != nil && strings.Contains(err.Error(), registry.ErrAlreadyRegistered.Error()) {
				return nil
			}
		}
		return err
	}

	go func() {
		timer := time.NewTimer(0 * time.Second)
		defer timer.Stop()
		for {
			select {
			case <-s.ctx.Done():
				return
			case <-timer.C:
				err := startLeader()
				if err == ErrActorCreationNotSupported {
					return
				}
				if err == ErrDefNotRegistered {
					s.logf("skipping leader startup since leader definition not registered")
					return
				}
				if err == ErrNilActorDefinition {
					s.logf("skipping leader startup since make leader returned nil")
					return
				}
				if err != nil {
					s.reportFatalError(fmt.Errorf("leader start failed: %v", err))
				} else {
					timer.Reset(30 * time.Second)
				}
			}
		}
	}()
}

// reportFatalError to the fatal error monitor. The
// consequence of a fatal error is handled by the
// monitor itself.
func (s *Server) reportFatalError(err error) {
	if err != nil {
		select {
		case s.fatalErr <- err:
		default:
		}
	}
}

func (s *Server) getFinalErr() error {
	s.mu.Lock()
	defer s.mu.Unlock()
	return s.finalErr
}

func (s *Server) putFinalErr(err error) {
	s.mu.Lock()
	defer s.mu.Unlock()
	s.finalErr = err
}

// startActor in the current process. This method does not communicate with another
// system to choose where to run the actor. Calling this method will start the
// actor on the current host in the current process.
func (s *Server) startActor(timeout time.Duration, start *ActorStart) error {
	timeoutC, cancel := context.WithTimeout(context.Background(), timeout)
	defer cancel()
	return s.startActorC(timeoutC, start)
}

// startActorC in the current process. This method does not communicate with another
// system to choose where to run the actor. Calling this method will start the
// actor on the current host in the current process.
func (s *Server) startActorC(c context.Context, start *ActorStart) error {
	if !isNameValid(start.Type) {
		return ErrInvalidActorType
	}
	if !isNameValid(start.Name) {
		return ErrInvalidActorName
	}

	nsName, err := namespaceName(Actors, s.cfg.Namespace, start.Name)
	if err != nil {
		return err
	}

	makeActor := s.actors[start.Type]
	if makeActor == nil {
		return ErrDefNotRegistered
	}
	actor, err := makeActor(start.Data)
	if err != nil {
		return err
	}
	if actor == nil {
		return ErrNilActorDefinition
	}

	// Register the actor. This acts as a distributed mutex to
	// prevent an actor from starting twice on one system or
	// many systems.
	timeout, cancel := context.WithTimeout(c, s.cfg.Timeout)
	err = s.registry.Register(timeout, nsName)
	cancel()
	if err != nil {
		return err
	}

	// The actor's context contains its full id, it's name and the
	// full registration, which contains the actor's namespace.
	actorCtx := context.WithValue(s.ctx, contextKey, &contextVal{
		server:    s,
		actorID:   nsName,
		actorName: start.Name,
	})

	// Start the actor, unregister the actor in case of failure
	// and capture panics that the actor raises.
	go func() {
		defer func() {
			timeout, cancel := context.WithTimeout(context.Background(), s.cfg.Timeout)
			s.registry.Deregister(timeout, nsName)
			cancel()
		}()
		defer func() {
			if err := recover(); err != nil {
				stack := niceStack(debug.Stack())
				s.logf("panic in namespace: %v, actor: %v, recovered from: %v, stack trace: %v",
					s.cfg.Namespace, start.Name, err, stack)
			}
		}()
		actor.Act(actorCtx)
	}()

	return nil
}

func (s *Server) logf(format string, v ...interface{}) {
	if s.cfg.Logger != nil {
		s.cfg.Logger.Printf(format, v...)
	}
}<|MERGE_RESOLUTION|>--- conflicted
+++ resolved
@@ -1,13 +1,12 @@
 package grid
 
 import (
+	"bytes"
 	"context"
+	"encoding/gob"
 	"fmt"
-<<<<<<< HEAD
+	"io"
 	"log"
-=======
-	"io"
->>>>>>> 3e3ac274
 	"net"
 	"runtime/debug"
 	"strings"
@@ -366,6 +365,7 @@
 				} else {
 					timer.Reset(30 * time.Second)
 				}
+				timer.Reset(30 * time.Second)
 			}
 		}
 	}()
@@ -469,10 +469,4 @@
 	}()
 
 	return nil
-}
-
-func (s *Server) logf(format string, v ...interface{}) {
-	if s.cfg.Logger != nil {
-		s.cfg.Logger.Printf(format, v...)
-	}
 }